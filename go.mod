module github.com/elastic/eck-diagnostics

go 1.24.0

toolchain go1.24.5

require (
	github.com/ghodss/yaml v1.0.0
	github.com/google/go-cmp v0.7.0
	github.com/spf13/cobra v1.9.1
	github.com/stretchr/testify v1.10.0
<<<<<<< HEAD
	golang.org/x/text v0.25.0
	k8s.io/api v0.33.2
	k8s.io/apimachinery v0.33.2
	k8s.io/cli-runtime v0.33.2
	k8s.io/client-go v0.33.2
	k8s.io/kubectl v0.33.2
=======
	golang.org/x/text v0.27.0
	k8s.io/api v0.33.1
	k8s.io/apimachinery v0.33.1
	k8s.io/cli-runtime v0.33.1
	k8s.io/client-go v0.33.1
	k8s.io/kubectl v0.33.1
>>>>>>> 83ee2e31
	k8s.io/utils v0.0.0-20250604170112-4c0f3b243397
)

require (
	github.com/Azure/go-ansiterm v0.0.0-20230124172434-306776ec8161 // indirect
	github.com/MakeNowJust/heredoc v1.0.0 // indirect
	github.com/blang/semver/v4 v4.0.0 // indirect
	github.com/chai2010/gettext-go v1.0.2 // indirect
	github.com/davecgh/go-spew v1.1.2-0.20180830191138-d8f796af33cc // indirect
	github.com/emicklei/go-restful/v3 v3.11.0 // indirect
	github.com/exponent-io/jsonpath v0.0.0-20210407135951-1de76d718b3f // indirect
	github.com/fatih/camelcase v1.0.0 // indirect
	github.com/fxamacker/cbor/v2 v2.7.0 // indirect
	github.com/go-errors/errors v1.4.2 // indirect
	github.com/go-logr/logr v1.4.2 // indirect
	github.com/go-openapi/jsonpointer v0.21.0 // indirect
	github.com/go-openapi/jsonreference v0.20.2 // indirect
	github.com/go-openapi/swag v0.23.0 // indirect
	github.com/gogo/protobuf v1.3.2 // indirect
	github.com/google/btree v1.1.3 // indirect
	github.com/google/gnostic-models v0.6.9 // indirect
	github.com/google/shlex v0.0.0-20191202100458-e7afc7fbc510 // indirect
	github.com/google/uuid v1.6.0 // indirect
	github.com/gorilla/websocket v1.5.4-0.20250319132907-e064f32e3674 // indirect
	github.com/gregjones/httpcache v0.0.0-20190611155906-901d90724c79 // indirect
	github.com/inconshreveable/mousetrap v1.1.0 // indirect
	github.com/josharian/intern v1.0.0 // indirect
	github.com/json-iterator/go v1.1.12 // indirect
	github.com/liggitt/tabwriter v0.0.0-20181228230101-89fcab3d43de // indirect
	github.com/mailru/easyjson v0.7.7 // indirect
	github.com/mitchellh/go-wordwrap v1.0.1 // indirect
	github.com/moby/spdystream v0.5.0 // indirect
	github.com/moby/term v0.5.0 // indirect
	github.com/modern-go/concurrent v0.0.0-20180306012644-bacd9c7ef1dd // indirect
	github.com/modern-go/reflect2 v1.0.2 // indirect
	github.com/monochromegane/go-gitignore v0.0.0-20200626010858-205db1a8cc00 // indirect
	github.com/munnerz/goautoneg v0.0.0-20191010083416-a7dc8b61c822 // indirect
	github.com/mxk/go-flowrate v0.0.0-20140419014527-cca7078d478f // indirect
	github.com/peterbourgon/diskv v2.0.1+incompatible // indirect
	github.com/pkg/errors v0.9.1 // indirect
	github.com/pmezard/go-difflib v1.0.1-0.20181226105442-5d4384ee4fb2 // indirect
	github.com/russross/blackfriday/v2 v2.1.0 // indirect
	github.com/spf13/pflag v1.0.6 // indirect
	github.com/x448/float16 v0.8.4 // indirect
	github.com/xlab/treeprint v1.2.0 // indirect
	golang.org/x/net v0.38.0 // indirect
	golang.org/x/oauth2 v0.27.0 // indirect
	golang.org/x/sync v0.16.0 // indirect
	golang.org/x/sys v0.31.0 // indirect
	golang.org/x/term v0.30.0 // indirect
	golang.org/x/time v0.9.0 // indirect
	google.golang.org/protobuf v1.36.5 // indirect
	gopkg.in/evanphx/json-patch.v4 v4.12.0 // indirect
	gopkg.in/inf.v0 v0.9.1 // indirect
	gopkg.in/yaml.v2 v2.4.0 // indirect
	gopkg.in/yaml.v3 v3.0.1 // indirect
	k8s.io/component-base v0.33.2 // indirect
	k8s.io/component-helpers v0.33.2 // indirect
	k8s.io/klog/v2 v2.130.1 // indirect
	k8s.io/kube-openapi v0.0.0-20250318190949-c8a335a9a2ff // indirect
	sigs.k8s.io/json v0.0.0-20241010143419-9aa6b5e7a4b3 // indirect
	sigs.k8s.io/kustomize/api v0.19.0 // indirect
	sigs.k8s.io/kustomize/kyaml v0.19.0 // indirect
	sigs.k8s.io/randfill v1.0.0 // indirect
	sigs.k8s.io/structured-merge-diff/v4 v4.6.0 // indirect
	sigs.k8s.io/yaml v1.4.0 // indirect
)<|MERGE_RESOLUTION|>--- conflicted
+++ resolved
@@ -9,21 +9,12 @@
 	github.com/google/go-cmp v0.7.0
 	github.com/spf13/cobra v1.9.1
 	github.com/stretchr/testify v1.10.0
-<<<<<<< HEAD
-	golang.org/x/text v0.25.0
+	golang.org/x/text v0.27.0
 	k8s.io/api v0.33.2
 	k8s.io/apimachinery v0.33.2
 	k8s.io/cli-runtime v0.33.2
 	k8s.io/client-go v0.33.2
 	k8s.io/kubectl v0.33.2
-=======
-	golang.org/x/text v0.27.0
-	k8s.io/api v0.33.1
-	k8s.io/apimachinery v0.33.1
-	k8s.io/cli-runtime v0.33.1
-	k8s.io/client-go v0.33.1
-	k8s.io/kubectl v0.33.1
->>>>>>> 83ee2e31
 	k8s.io/utils v0.0.0-20250604170112-4c0f3b243397
 )
 
