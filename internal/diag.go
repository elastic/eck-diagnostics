// Copyright Elasticsearch B.V. and/or licensed to Elasticsearch B.V. under one
// or more contributor license agreements. Licensed under the Elastic License 2.0;
// you may not use this file except in compliance with the Elastic License 2.0.

package internal

import (
	"archive/zip"
	"context"
	"fmt"
	"io"
	"log"
	"os"
	"path/filepath"
	"time"

	"k8s.io/apimachinery/pkg/util/errors"
	"k8s.io/apimachinery/pkg/util/version"
	_ "k8s.io/client-go/plugin/pkg/client/auth/gcp" // auth on gke
)

var (
	logger = log.New(os.Stdout, "", log.LstdFlags)
)

// Params is a collection of parameters controlling the extraction of diagnostic data.
// See the main command for explanation of individual parameters.
type Params struct {
	DiagnosticImage     string
	ECKVersion          string
	Kubeconfig          string
	OperatorNamespaces  []string
	ResourcesNamespaces []string
	OutputDir           string
	Verbose             bool
}

// AllNamespaces returns a slice containing all namespaces from which we want to extract diagnostic data.
func (dp Params) AllNamespaces() []string {
	nss := make([]string, 0, len(dp.ResourcesNamespaces)+len(dp.OperatorNamespaces))
	nss = append(nss, dp.ResourcesNamespaces...)
	nss = append(nss, dp.OperatorNamespaces...)
	return nss
}

// Run extracts diagnostic information based on the given params.
// It produces a zip file with the contents as a side effect.
func Run(params Params) error {
	logger.Printf("ECK diagnostics with parameters: %+v", params)
	kubectl, err := NewKubectl(params.Kubeconfig)
	if err != nil {
		return err
	}

	if err := kubectl.CheckNamespaces(context.Background(), params.AllNamespaces()); err != nil {
		return err
	}

	clientSet, err := kubectl.factory.KubernetesClientSet()
	if err != nil {
		return err
	}

	zipFileName := diagnosticFilename(params.OutputDir)
	zipFile, err := NewZipFile(zipFileName)
	if err != nil {
		return err
	}

	zipFile.add(map[string]func(io.Writer) error{
		"version.json": func(writer io.Writer) error {
			return kubectl.Version(writer)
		},
		"nodes.json": func(writer io.Writer) error {
			return kubectl.Get("nodes", "", writer)
		},
		"podsecuritypolicies.json": func(writer io.Writer) error {
			return kubectl.Get("podsecuritypolicies", "", writer)
		},
		"clusterroles.txt": func(writer io.Writer) error {
			return kubectl.Describe("clusterroles", "elastic", "", writer)
		},
	})

	operatorVersions := make([]*version.Version, 0, len(params.OperatorNamespaces))

	for _, ns := range params.OperatorNamespaces {
		logger.Printf("Extracting Kubernetes diagnostics from %s\n", ns)

		operatorVersions = append(operatorVersions, detectECKVersion(clientSet, ns, params.ECKVersion))

		zipFile.add(getResources(kubectl, ns, []string{
			"statefulsets",
			"pods",
			"services",
			"configmaps",
			"events",
			"networkpolicies",
			"controllerrevisions",
		}))

		zipFile.add(map[string]func(io.Writer) error{
			filepath.Join(ns, "secrets.json"): func(writer io.Writer) error {
				return kubectl.GetMeta("secrets", ns, writer)
			},
		})

		if err := kubectl.Logs(ns, "", zipFile.Create); err != nil {
			zipFile.addError(err)
		}
	}

	maxOperatorVersion := max(operatorVersions)
	logVersion(maxOperatorVersion)

	for _, ns := range params.ResourcesNamespaces {
		logger.Printf("Extracting Kubernetes diagnostics from %s\n", ns)
		zipFile.add(getResources(kubectl, ns, []string{
			"statefulsets",
			"replicasets",
			"deployments",
			"daemonsets",
			"pods",
			"persistentvolumes",
			"persistentvolumeclaims",
			"services",
			"endpoints",
			"configmaps",
			"events",
			"networkpolicies",
			"controllerrevisions",
			"kibana",
			"elasticsearch",
			"apmserver",
		}))

		if maxOperatorVersion.AtLeast(version.MustParseSemantic("1.2.0")) {
			zipFile.add(getResources(kubectl, ns, []string{
				"enterprisesearch",
				"beat",
			}))
		}

		if maxOperatorVersion.AtLeast(version.MustParseSemantic("1.4.0")) {
			zipFile.add(getResources(kubectl, ns, []string{
				"agent",
			}))
		}

		if maxOperatorVersion.AtLeast(version.MustParseSemantic("1.6.0")) {
			zipFile.add(getResources(kubectl, ns, []string{
				"elasticmapsserver",
			}))
		}

		getLogs(kubectl, zipFile, ns,
			"common.k8s.elastic.co/type=elasticsearch",
			"common.k8s.elastic.co/type=kibana",
			"common.k8s.elastic.co/type=apm-server",
			// the below where introduced in later version but label selector will just return no result:
			"common.k8s.elastic.co/type=enterprise-search", // 1.2.0
			"common.k8s.elastic.co/type=beat",              // 1.2.0
			"common.k8s.elastic.co/type=agent",             // 1.4.0
			"common.k8s.elastic.co/type=maps",              // 1.6.0
		)

<<<<<<< HEAD
		runStackDiagnostics(kubectl, ns, zipFile, params.Verbose)
=======
		runElasticsearchDiagnostics(kubectl, ns, zipFile, params.Verbose, params.DiagnosticImage)
>>>>>>> 63348909
	}

	if err := zipFile.Close(); err != nil {
		// log the errors here and don't return them to the invoking command as we don't want usage help to be
		// printed in this case
		logger.Println(err.Error())
	}
	logger.Printf("ECK diagnostics written to %s\n", zipFileName)
	return nil
}

// getLogs extracts logs from all Pods that match the given selectors in the namespace ns and adds them to zipFile.
func getLogs(k *Kubectl, zipFile *ZipFile, ns string, selector ...string) {
	for _, s := range selector {
		if err := k.Logs(ns, s, zipFile.Create); err != nil {
			zipFile.addError(err)
		}
	}
}

// getResources produces a map of filenames to functions that will when invoked retrieve the resources identified by rs
// and add write them to a writer passed to said functions.
func getResources(k *Kubectl, ns string, rs []string) map[string]func(io.Writer) error {
	m := map[string]func(io.Writer) error{}
	for _, r := range rs {
		resource := r
		m[filepath.Join(ns, resource+".json")] = func(w io.Writer) error {
			return k.Get(resource, ns, w)
		}
	}
	return m
}

// ZipFile wraps a zip.Writer to add a few convenience functions and implement resource closing.
type ZipFile struct {
	*zip.Writer
	underlying io.Closer
	errs       []error
}

// NewZipFile creates a new zip file named fileName.
func NewZipFile(fileName string) (*ZipFile, error) {
	f, err := os.Create(fileName)
	if err != nil {
		return nil, err
	}
	w := zip.NewWriter(f)
	return &ZipFile{
		Writer:     w,
		underlying: f,
	}, nil
}

// Close closes the zip.Writer and the underlying file.
func (z *ZipFile) Close() error {
	errs := []error{z.writeErrorsToFile(), z.Writer.Close(), z.underlying.Close()}
	return errors.NewAggregate(errs)
}

// add takes a map of file names and functions to evaluate with the intent to add the result of the evaluation to the
// zip file at the name used as key in the map.
func (z *ZipFile) add(fns map[string]func(io.Writer) error) {
	for k, f := range fns {
		fw, err := z.Create(k)
		if err != nil {
			z.errs = append(z.errs, err)
			return
		}
		z.errs = append(z.errs, f(fw))
	}
}

// addError records an error to be persistent in the ZipFile.
func (z *ZipFile) addError(err error) {
	if err == nil {
		return
	}
	// log errors immediately to give user early feedback
	logger.Printf(err.Error())
	z.errs = append(z.errs, err)
}

// writeErrorsToFile writes the accumulated errors to a file inside the ZipFile.
func (z *ZipFile) writeErrorsToFile() error {
	aggregate := errors.NewAggregate(z.errs)
	if aggregate == nil {
		return nil
	}
	out, err := z.Create("eck-diagnostic-errors.txt")
	if err != nil {
		return err
	}
	errorString := aggregate.Error()
	// errors have been logged already just include in zip archive to inform support
	_, err = out.Write([]byte(errorString))
	return err
}

// diagnosticFilename calculates a file name to be used for the diagnostic archive based on the current time.
func diagnosticFilename(dir string) string {
	file := fmt.Sprintf("eck-diagnostic-%s.zip", time.Now().Format("2006-01-02T15-04-05"))
	if dir != "" {
		file = filepath.Join(dir, file)
	}
	return file
}<|MERGE_RESOLUTION|>--- conflicted
+++ resolved
@@ -164,11 +164,7 @@
 			"common.k8s.elastic.co/type=maps",              // 1.6.0
 		)
 
-<<<<<<< HEAD
-		runStackDiagnostics(kubectl, ns, zipFile, params.Verbose)
-=======
-		runElasticsearchDiagnostics(kubectl, ns, zipFile, params.Verbose, params.DiagnosticImage)
->>>>>>> 63348909
+		runStackDiagnostics(kubectl, ns, zipFile, params.Verbose, params.DiagnosticImage)
 	}
 
 	if err := zipFile.Close(); err != nil {
