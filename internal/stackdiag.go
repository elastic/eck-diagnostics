--- conflicted
+++ resolved
@@ -348,16 +348,6 @@
 	return nil
 }
 
-<<<<<<< HEAD
-// completeJob to be called after successful completion, terminates the job.
-func (ds *diagJobState) completeJob(job *diagJob) error {
-	logger.Printf("%s diagnostics extracted for %s/%s\n", strings.Title(job.typ), ds.ns, job.resourceName)
-	return ds.terminateJob(job)
-}
-
-// terminateJob marks the given job as done and deltes the corresponding Pod.
-func (ds *diagJobState) terminateJob(job *diagJob) error {
-=======
 // abortAllJobs terminates all open jobs.
 func (ds *diagJobState) abortAllJobs() error {
 	var errs []error
@@ -379,7 +369,6 @@
 
 // terminateJob marks job as done and deletes diagnostic Pod.
 func (ds *diagJobState) terminateJob(ctx context.Context, job *diagJob) error {
->>>>>>> e1621a70
 	job.done = true
 	return ds.clientSet.CoreV1().Pods(ds.ns).Delete(ctx, job.podName, metav1.DeleteOptions{GracePeriodSeconds: pointer.Int64Ptr(0)})
 }
@@ -391,7 +380,7 @@
 		if status.State.Waiting != nil && strings.Contains(status.State.Waiting.Reason, "Image") {
 			if job, exists := ds.jobs[pod.Name]; exists {
 				file.AddError(fmt.Errorf("failed running stack diagnostics: %s:%s", status.State.Waiting.Reason, status.State.Waiting.Message))
-				file.AddError(ds.terminateJob(job))
+				file.AddError(ds.terminateJob(ds.context, job))
 				return
 			}
 		}
