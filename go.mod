--- conflicted
+++ resolved
@@ -55,7 +55,6 @@
 	github.com/pkg/errors v0.9.1 // indirect
 	github.com/russross/blackfriday/v2 v2.1.0 // indirect
 	github.com/spf13/pflag v1.0.5 // indirect
-	github.com/stretchr/objx v0.5.0 // indirect
 	github.com/xlab/treeprint v1.1.0 // indirect
 	go.starlark.net v0.0.0-20200306205701-8dd3e2ee1dd5 // indirect
 	golang.org/x/net v0.8.0 // indirect
@@ -64,11 +63,7 @@
 	golang.org/x/term v0.6.0 // indirect
 	golang.org/x/time v0.0.0-20220210224613-90d013bbcef8 // indirect
 	google.golang.org/appengine v1.6.7 // indirect
-<<<<<<< HEAD
 	google.golang.org/protobuf v1.29.1 // indirect
-=======
-	google.golang.org/protobuf v1.28.1 // indirect
->>>>>>> 606bfb8c
 	gopkg.in/inf.v0 v0.9.1 // indirect
 	gopkg.in/yaml.v2 v2.4.0 // indirect
 	gopkg.in/yaml.v3 v3.0.1 // indirect
