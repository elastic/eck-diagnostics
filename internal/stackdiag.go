// Copyright Elasticsearch B.V. and/or licensed to Elasticsearch B.V. under one
// or more contributor license agreements. Licensed under the Elastic License 2.0;
// you may not use this file except in compliance with the Elastic License 2.0.

package internal

import (
	"bytes"
	"context"
	_ "embed"
	"errors"
	"fmt"
	"strings"
	"sync"
	"text/template"
	"time"

	"github.com/ghodss/yaml"
	"golang.org/x/text/cases"
	"golang.org/x/text/language"

	corev1 "k8s.io/api/core/v1"
	apierrors "k8s.io/apimachinery/pkg/api/errors"
	metav1 "k8s.io/apimachinery/pkg/apis/meta/v1"
	"k8s.io/apimachinery/pkg/apis/meta/v1/unstructured"
	"k8s.io/apimachinery/pkg/runtime"
	"k8s.io/apimachinery/pkg/types"
	utilerrors "k8s.io/apimachinery/pkg/util/errors"
	"k8s.io/apimachinery/pkg/util/version"
	"k8s.io/cli-runtime/pkg/resource"
	"k8s.io/client-go/informers"
	"k8s.io/client-go/tools/cache"
	"k8s.io/kubectl/pkg/util/podutils"
	"k8s.io/utils/ptr"

	"github.com/elastic/eck-diagnostics/internal/archive"
	"github.com/elastic/eck-diagnostics/internal/extraction"
	internal_filters "github.com/elastic/eck-diagnostics/internal/filters"
)

const (
	DiagnosticImage = "docker.elastic.co/eck-dev/support-diagnostics:9.3.1"

	podOutputDir         = "/diagnostic-output"
	podMainContainerName = "stack-diagnostics"

	// names used to identify different stack diagnostic job types (need to match the names of the corresponding CRDs)
	elasticsearchJob = "elasticsearch"
	kibanaJob        = "kibana"
	logstashJob      = "logstash"

	diagnosticsUsername = "elastic-internal-diagnostics"
)

var (
	//go:embed job.tpl.yml
	jobTemplate string
	// jobPollingInterval is used to configure the informer used to be notified of Pod status changes.
	jobPollingInterval = 10 * time.Second

	// logstashMinVersion is the ECK version in which Logstash support has been introduced.
	logstashMinVersion = version.MustParseSemantic("2.8.0")

<<<<<<< HEAD
	// eprMinVersion is the ECK version in which Elastic Package Registry support has been introduced.
	eprMinVersion = version.MustParseSemantic("3.3.0")
=======
	// stackConfigPolicyMinVersion is the ECK version in which StackConfigPolicy support has been introduced.
	stackConfigPolicyMinVersion = version.MustParseSemantic("2.6.0")
>>>>>>> 637b4ad1
)

// supportedStackDiagTypes returns the list of stack apps supported by elastic/support-diagnostics.
func supportedStackDiagTypesFor(eckVersion *version.Version) []string {
	supportedStackDiagTypes := []string{elasticsearchJob, kibanaJob}
	if eckVersion.AtLeast(logstashMinVersion) {
		supportedStackDiagTypes = append(supportedStackDiagTypes, logstashJob)
	}
	return supportedStackDiagTypes
}

// diagJob represents a pod whose job it is to extract diagnostic data from an Elasticsearch cluster.
type diagJob struct {
	sync.RWMutex
	extraction.RemoteSource
	d     bool
	timer *time.Timer
	done  chan struct{}
}

func (d *diagJob) StartTimer(dur time.Duration) <-chan time.Time {
	d.Lock()
	defer d.Unlock()
	d.timer = time.NewTimer(dur)
	return d.timer.C
}

func (d *diagJob) Done() bool {
	d.RLock()
	defer d.RUnlock()
	return d.d
}

func (d *diagJob) MarkDone() {
	d.Lock()
	defer d.Unlock()
	d.d = true
	if d.timer != nil {
		// We are OK with not draining the timer channel here. We do not want to reuse it, and we don't want to block
		// under any circumstance. The only point here is to avoid the timer from firing once the job is complete.
		d.timer.Stop()
	}
	d.done <- struct{}{}
}

// diagJobState captures the state of running a set of jobs to extract diagnostics from Elastic Stack applications.
type diagJobState struct {
	ns              string
	kubectl         *Kubectl
	informer        cache.SharedInformer
	jobs            map[string]*diagJob
	context         context.Context
	cancelFunc      context.CancelFunc
	verbose         bool
	diagnosticImage string
	jobTimeout      time.Duration
}

// newDiagJobState creates a new state struct to run diagnostic Pods.
func newDiagJobState(k *Kubectl, ns string, verbose bool, image string, jobTimeout time.Duration, stopCh chan struct{}) *diagJobState {
	ctx, cancelFunc := context.WithCancel(context.Background())
	factory := informers.NewSharedInformerFactoryWithOptions(
		k,
		jobPollingInterval,
		informers.WithNamespace(ns),
		informers.WithTweakListOptions(func(options *metav1.ListOptions) {
			options.LabelSelector = "app.kubernetes.io/name=eck-diagnostics"
		}))
	state := &diagJobState{
		jobs:            map[string]*diagJob{},
		ns:              ns,
		kubectl:         k,
		informer:        factory.Core().V1().Pods().Informer(),
		cancelFunc:      cancelFunc,
		context:         ctx,
		verbose:         verbose,
		diagnosticImage: image,
		jobTimeout:      jobTimeout,
	}
	go func() {
		<-stopCh
		cancelFunc()
	}()
	return state
}

// scheduleJob creates a Pod to extract diagnostic data from an Elasticsearch cluster or Kibana called resourceName.
func (ds *diagJobState) scheduleJob(typ, esSecretName, esSecretKey, resourceName string, tls bool) error {
	podName := fmt.Sprintf("%s-%s-diag", resourceName, typ)
	tpl, err := template.New("job").Parse(jobTemplate)
	if err != nil {
		return err
	}

	diagnosticType, svcSuffix := diagnosticTypeForApplication(typ)

	buffer := new(bytes.Buffer)
	data := map[string]interface{}{
		"PodName":           podName,
		"DiagnosticImage":   ds.diagnosticImage,
		"Namespace":         ds.ns,
		"ESSecretName":      esSecretName,
		"ESSecretKey":       esSecretKey,
		"SVCName":           fmt.Sprintf("%s-%s", resourceName, svcSuffix),
		"Type":              diagnosticType,
		"TLS":               tls,
		"OutputDir":         podOutputDir,
		"MainContainerName": podMainContainerName,
	}
	err = tpl.Execute(buffer, data)
	if err != nil {
		return err
	}

	var pod corev1.Pod
	err = yaml.Unmarshal(buffer.Bytes(), &pod)
	if err != nil {
		return err
	}

	err = ds.kubectl.CoreV1().Pods(ds.ns).Delete(context.Background(), podName, metav1.DeleteOptions{GracePeriodSeconds: ptr.To[int64](0)})
	if err != nil && !apierrors.IsNotFound(err) {
		return err
	}

	_, err = ds.kubectl.CoreV1().Pods(ds.ns).Create(context.Background(), &pod, metav1.CreateOptions{})
	if err != nil {
		return err
	}

	var job = diagJob{
		RemoteSource: extraction.RemoteSource{
			Namespace:    ds.ns,
			PodName:      podName,
			Typ:          typ,
			ResourceName: resourceName,
			PodOutputDir: podOutputDir,
		},
		done: make(chan struct{}, 1),
	}
	// start a dedicated timer for each job and terminate the job when the timer expires.
	go func(j *diagJob) {
		timerChan := j.StartTimer(ds.jobTimeout)
		select {
		case <-timerChan:
			logger.Printf("Diagnostic job for %s %s/%s timed out, terminating", j.Typ, j.Namespace, j.ResourceName)
			if err = ds.terminateJob(context.Background(), j); err != nil {
				logger.Printf("while terminating job %s", err.Error())
			}
		case <-j.done:
			// we use separate done signal here to avoid building up lots of go routines that are only terminated by
			// the overall termination of the program if a job does not exceed its timeout.
		}
	}(&job)
	ds.jobs[podName] = &job
	return nil
}

// diagnosticTypeForApplication returns the diagnosticType as expected by the stack diagnostics tool and the suffix
// used by ECK in service names for the given application type.
func diagnosticTypeForApplication(typ string) (string, string) {
	switch typ {
	case elasticsearchJob:
		return "api", "es-http"
	case kibanaJob:
		return "kibana-api", "kb-http"
	case logstashJob:
		return "logstash-api", "ls-api"
	}
	panic("programming error: unknown type")
}

// extractFromRemote runs the equivalent of "kubectl cp" to extract the stack diagnostics from a remote Pod.
func (ds *diagJobState) extractFromRemote(pod *corev1.Pod, file *archive.ZipFile) {
	job, found := ds.jobs[pod.Name]
	if !found {
		file.AddError(fmt.Errorf("no job for Pod %s/%s", pod.Namespace, pod.Name))
		return
	}
	nsn := types.NamespacedName{Namespace: pod.Namespace, Name: pod.Name}
	reader, err := ds.kubectl.Copy(nsn, podMainContainerName, podOutputDir, file.AddError)
	if err != nil {
		file.AddError(err)
		return
	}
	if err := extraction.UntarIntoZip(reader, job.RemoteSource, file, ds.verbose); err != nil {
		file.AddError(err)
		return
	}
	err = ds.completeJob(job)
	if err != nil {
		file.AddError(err)
		return
	}
}

// extractJobResults runs an informer to be notified of Pod status changes and extract diagnostic data from any Pod
// that has reached running state.
func (ds *diagJobState) extractJobResults(file *archive.ZipFile) {
	_, err := ds.informer.AddEventHandler(cache.ResourceEventHandlerFuncs{
		AddFunc: func(obj interface{}) {
			if pod, ok := obj.(*corev1.Pod); ok && ds.verbose {
				logger.Printf("Diagnostic pod %s/%s added\n", pod.Namespace, pod.Name)
			}
		},
		UpdateFunc: func(_, newObj interface{}) {
			pod, ok := newObj.(*corev1.Pod)
			if !ok {
				logger.Printf("Unexpected %v, expected type Pod\n", newObj)
				return
			}
			job, found := ds.jobs[pod.Name]
			if !found {
				logger.Printf("Unexpected no record for Pod %s/%s\n", pod.Namespace, pod.Name)
				return
			}

			if job.Done() {
				return
			}

			switch pod.Status.Phase {
			case corev1.PodPending:
				if err := ds.detectImageErrors(pod); err != nil {
					file.AddError(err)
					file.AddError(ds.terminateJob(ds.context, job))
				}
			case corev1.PodUnknown:
				logger.Printf("Unexpected diagnostic Pod %s/%s in unknown phase", pod.Namespace, pod.Name)
			case corev1.PodRunning:
				if podutils.IsPodReady(pod) {
					ds.extractFromRemote(pod, file)
				}
			case corev1.PodSucceeded:
				file.AddError(fmt.Errorf("unexpected: Pod %s/%s succeeded", pod.Namespace, pod.Name))
				file.AddError(ds.completeJob(job))
			case corev1.PodFailed:
				file.AddError(fmt.Errorf("unexpected: Pod %s/%s failed", pod.Namespace, pod.Name))
				file.AddError(ds.completeJob(job))
			}
		},
		DeleteFunc: func(obj interface{}) {
			pod, ok := obj.(*corev1.Pod)
			if !ok {
				logger.Printf("Unexpected %v, expected type Pod", obj)
				return
			}

			if ds.verbose {
				logger.Printf("%s/%s deleted", pod.Namespace, pod.Name)
			}

			done := true
			for _, j := range ds.jobs {
				if !j.Done() {
					done = false
				}
			}
			if done {
				ds.cancelFunc()
			}
		},
	})
	if err != nil {
		file.AddError(err)
	}

	ds.informer.Run(ds.context.Done())
	err = ds.context.Err()

	// we cancel the context when we are done but want to log any other errors e.g. deadline exceeded
	if err != nil && !errors.Is(err, context.Canceled) {
		file.AddError(fmt.Errorf("extracting Elastic stack diagnostic for namespace %s: %w", ds.ns, err))
	}
	// make sure any open jobs are aborted at this point, under normal circumstances this should be a NOOP
	// when interrupted jobs might still be running and should be stopped now.
	file.AddError(ds.abortAllJobs())
}

// abortAllJobs terminates all open jobs.
func (ds *diagJobState) abortAllJobs() error {
	var errs []error
	for _, j := range ds.jobs {
		if !j.Done() {
			logger.Printf("Aborting diagnostic extraction for %s %s/%s", j.Typ, ds.ns, j.ResourceName)
			// use a new context for this cleanup as the main context might have been cancelled already
			errs = append(errs, ds.terminateJob(context.Background(), j))
		}
	}
	return utilerrors.NewAggregate(errs)
}

// completeJob to be called after successful completion, terminates the job.
func (ds *diagJobState) completeJob(job *diagJob) error {
	logger.Printf("%s diagnostics extracted for %s/%s\n", cases.Title(language.English).String(job.Typ), ds.ns, job.ResourceName)
	return ds.terminateJob(ds.context, job)
}

// terminateJob marks job as done and deletes diagnostic Pod.
func (ds *diagJobState) terminateJob(ctx context.Context, job *diagJob) error {
	job.MarkDone()
	return ds.kubectl.CoreV1().Pods(ds.ns).Delete(ctx, job.PodName, metav1.DeleteOptions{GracePeriodSeconds: ptr.To[int64](0)})
}

// detectImageErrors tries to detect Image pull errors on the diagnostic container. Callers should then terminate the job
// as there is little chance of the image being made available during the execution time of the tool.
func (ds *diagJobState) detectImageErrors(pod *corev1.Pod) error {
	for _, status := range pod.Status.ContainerStatuses {
		if status.State.Waiting != nil && strings.Contains(status.State.Waiting.Reason, "Image") {
			return fmt.Errorf("failed running stack diagnostics: %s:%s", status.State.Waiting.Reason, status.State.Waiting.Message)
		}
	}
	return nil
}

// runStackDiagnostics extracts diagnostic data from all clusters in the given namespace ns using the official
// Elasticsearch support diagnostics.
func runStackDiagnostics(
	k *Kubectl, ns string,
	zipFile *archive.ZipFile,
	verbose bool,
	image string,
	jobTimeout time.Duration,
	stopCh chan struct{},
	filters internal_filters.Filters,
	eckVersion *version.Version,
) {
	state := newDiagJobState(k, ns, verbose, image, jobTimeout, stopCh)

	for _, typ := range supportedStackDiagTypesFor(eckVersion) {
		if err := scheduleJobs(k, ns, zipFile.AddError, state, typ, filters); err != nil {
			zipFile.AddError(err)
			return
		}
	}
	// don't start extracting if there is nothing to do
	if len(state.jobs) == 0 {
		return
	}
	state.extractJobResults(zipFile)
}

// scheduleJobs lists all resources of type typ and schedules a diagnostic job for each of them
func scheduleJobs(k *Kubectl, ns string, recordErr func(error), state *diagJobState, typ string, filters internal_filters.Filters) error {
	resources, err := k.getResources(typ, ns)
	if err != nil {
		return err // not recoverable
	}
	return resources.Visit(func(resourceInfo *resource.Info, err error) error {
		if err != nil {
			// record error but continue trying for other resources
			recordErr(err)
		}

		isTLS, esName, err := extractEsInfo(typ, ns, resourceInfo)
		if err != nil {
			recordErr(err)
		}

		resourceName := resourceInfo.Name
		if !filters.Empty() && !filters.Contains(resourceName, typ) {
			return nil
		}

		esSecretName, esSecretKey, err := determineESCredentialsSecret(k, ns, esName)
		if err != nil {
			// If no credentials secret was found attempt to continue with the next resource
			recordErr(fmt.Errorf("while determining Elasticsearch credentials secret: %w", err))
			return nil
		}

		recordErr(state.scheduleJob(typ, esSecretName, esSecretKey, resourceName, isTLS))
		return nil
	})
}

func extractEsInfo(typ string, ns string, resourceInfo *resource.Info) (bool, string, error) {
	resourceName := resourceInfo.Name

	es, err := runtime.DefaultUnstructuredConverter.ToUnstructured(resourceInfo.Object)
	if err != nil {
		return false, "", err
	}

	var isTLS bool
	switch typ {
	case logstashJob:
		// Logstash API SSL is not yet configurable via spec.http.tls, try to read the config as a best-effort,
		// to change after https://github.com/elastic/cloud-on-k8s/issues/6971 is fixed.
		enabled, found, err := unstructured.NestedBool(es, "spec", "config", "api.ssl.enabled")
		if err != nil {
			return false, "", err
		}
		isTLS = found && enabled

	default:
		disabled, found, err := unstructured.NestedBool(es, "spec", "http", "tls", "selfSignedCertificate", "disabled")
		if err != nil {
			return false, "", err
		}
		isTLS = !found || !disabled
	}

	var esName string
	switch typ {
	case elasticsearchJob:
		esName = resourceName
	case kibanaJob:
		name, found, err := unstructured.NestedString(es, "spec", "elasticsearchRef", "name")
		if err != nil {
			return false, "", err
		}
		if !found || name == "" {
			logger.Printf("Skipping %s/%s as elasticsearchRef is not defined", ns, resourceName)
			return false, "", nil
		}
		esName = name
	case logstashJob:
		// Logstash doesn't store its credentials in Elastiscearch,
		// api.auth.* settings not yet supported
		esName = ""
	default:
		panic("unknown type while extracting es info")
	}

	return isTLS, esName, nil
}

// determineESCredentialsSecret returns the name of the secret containing the Elasticsearch credentials attempting
// first to use the "elastic-internal-diagnostics" user secret, and then attempting to use the "elastic" user
// and returning an error if either cannot be found, or the "elastic-internal-diagnostics" user does not have the
// expected key.
func determineESCredentialsSecret(k *Kubectl, ns, esName string) (secretName, secretKey string, err error) {
	diagnosticUserSecretName := fmt.Sprintf("%s-es-internal-users", esName)
	secret, err := k.CoreV1().Secrets(ns).Get(context.Background(), diagnosticUserSecretName, metav1.GetOptions{})
	if err == nil {
		if _, ok := secret.Data[diagnosticsUsername]; ok {
			return diagnosticUserSecretName, diagnosticsUsername, nil
		}
	}

	elasticSecretName := fmt.Sprintf("%s-es-elastic-user", esName)
	if _, err := k.CoreV1().Secrets(ns).Get(context.Background(), elasticSecretName, metav1.GetOptions{}); err == nil {
		return elasticSecretName, "elastic", nil
	}

	return "", "", fmt.Errorf("no credentials secret found for Elasticsearch %s", esName)
}<|MERGE_RESOLUTION|>--- conflicted
+++ resolved
@@ -61,13 +61,11 @@
 	// logstashMinVersion is the ECK version in which Logstash support has been introduced.
 	logstashMinVersion = version.MustParseSemantic("2.8.0")
 
-<<<<<<< HEAD
+	// stackConfigPolicyMinVersion is the ECK version in which StackConfigPolicy support has been introduced.
+	stackConfigPolicyMinVersion = version.MustParseSemantic("2.6.0")
+
 	// eprMinVersion is the ECK version in which Elastic Package Registry support has been introduced.
 	eprMinVersion = version.MustParseSemantic("3.3.0")
-=======
-	// stackConfigPolicyMinVersion is the ECK version in which StackConfigPolicy support has been introduced.
-	stackConfigPolicyMinVersion = version.MustParseSemantic("2.6.0")
->>>>>>> 637b4ad1
 )
 
 // supportedStackDiagTypes returns the list of stack apps supported by elastic/support-diagnostics.
