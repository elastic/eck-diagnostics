// Copyright Elasticsearch B.V. and/or licensed to Elasticsearch B.V. under one
// or more contributor license agreements. Licensed under the Elastic License 2.0;
// you may not use this file except in compliance with the Elastic License 2.0.

package internal

import (
	"context"
	"fmt"
	"io"
	"log"
	"os"
	"os/signal"
	"path/filepath"
	"time"

	"github.com/elastic/eck-diagnostics/internal/archive"
	"k8s.io/apimachinery/pkg/util/version"
	_ "k8s.io/client-go/plugin/pkg/client/auth/gcp" // auth on gke
)

var (
	logger = log.New(os.Stdout, "", log.LstdFlags)
)

// Params is a collection of parameters controlling the extraction of diagnostic data.
// See the main command for explanation of individual parameters.
type Params struct {
	DiagnosticImage     string
	ECKVersion          string
	Kubeconfig          string
	OperatorNamespaces  []string
	ResourcesNamespaces []string
	OutputDir           string
	RunStackDiagnostics bool
	Verbose             bool
}

// AllNamespaces returns a slice containing all namespaces from which we want to extract diagnostic data.
func (dp Params) AllNamespaces() []string {
	nss := make([]string, 0, len(dp.ResourcesNamespaces)+len(dp.OperatorNamespaces))
	nss = append(nss, dp.ResourcesNamespaces...)
	nss = append(nss, dp.OperatorNamespaces...)
	return nss
}

// Run extracts diagnostic information based on the given params.
// It produces a zip file with the contents as a side effect.
func Run(params Params) error {
	logger.Printf("ECK diagnostics with parameters: %+v", params)
	stopCh := make(chan struct{})
	sigCh := make(chan os.Signal, 1)
	signal.Notify(sigCh, os.Interrupt)
	go func() {
		s := <-sigCh
		logger.Printf("Aborting: %v received", s)
		close(stopCh)
	}()

	kubectl, err := NewKubectl(params.Kubeconfig)
	if err != nil {
		return err
	}

	if err := kubectl.CheckNamespaces(context.Background(), params.AllNamespaces()); err != nil {
		return err
	}

	clientSet, err := kubectl.factory.KubernetesClientSet()
	if err != nil {
		return err
	}

	zipFileName := diagnosticFilename(params.OutputDir)
	zipFile, err := archive.NewZipFile(zipFileName, logger)
	if err != nil {
		return err
	}

	zipFile.Add(map[string]func(io.Writer) error{
		"version.json": func(writer io.Writer) error {
			return kubectl.Version(writer)
		},
		"nodes.json": func(writer io.Writer) error {
			return kubectl.Get("nodes", "", writer)
		},
		"podsecuritypolicies.json": func(writer io.Writer) error {
			return kubectl.Get("podsecuritypolicies", "", writer)
		},
		"clusterroles.txt": func(writer io.Writer) error {
			return kubectl.Describe("clusterroles", "elastic", "", writer)
		},
	})

	operatorVersions := make([]*version.Version, 0, len(params.OperatorNamespaces))

	for _, ns := range params.OperatorNamespaces {
		logger.Printf("Extracting Kubernetes diagnostics from %s\n", ns)

		operatorVersions = append(operatorVersions, detectECKVersion(clientSet, ns, params.ECKVersion))

		zipFile.Add(getResources(kubectl, ns, []string{
			"statefulsets",
			"pods",
			"services",
			"configmaps",
			"events",
			"networkpolicies",
			"controllerrevisions",
		}))

		zipFile.Add(map[string]func(io.Writer) error{
			archive.Path(ns, "secrets.json"): func(writer io.Writer) error {
				return kubectl.GetMeta("secrets", ns, writer)
			},
		})

		if err := kubectl.Logs(ns, "", zipFile.Create); err != nil {
			zipFile.AddError(err)
		}
	}

	maxOperatorVersion := max(operatorVersions)
	logVersion(maxOperatorVersion)

LOOP:
	for _, ns := range params.ResourcesNamespaces {
		select {
		case <-stopCh:
			break LOOP
		default:
		}
		logger.Printf("Extracting Kubernetes diagnostics from %s\n", ns)
		zipFile.Add(getResources(kubectl, ns, []string{
			"statefulsets",
			"replicasets",
			"deployments",
			"daemonsets",
			"pods",
			"persistentvolumes",
			"persistentvolumeclaims",
			"services",
			"endpoints",
			"configmaps",
			"events",
			"networkpolicies",
			"controllerrevisions",
			"kibana",
			"elasticsearch",
			"apmserver",
		}))

		if maxOperatorVersion.AtLeast(version.MustParseSemantic("1.2.0")) {
			zipFile.Add(getResources(kubectl, ns, []string{
				"enterprisesearch",
				"beat",
			}))
		}

		if maxOperatorVersion.AtLeast(version.MustParseSemantic("1.4.0")) {
			zipFile.Add(getResources(kubectl, ns, []string{
				"agent",
			}))
		}

		if maxOperatorVersion.AtLeast(version.MustParseSemantic("1.6.0")) {
			zipFile.Add(getResources(kubectl, ns, []string{
				"elasticmapsserver",
			}))
		}

		getLogs(kubectl, zipFile, ns,
			"common.k8s.elastic.co/type=elasticsearch",
			"common.k8s.elastic.co/type=kibana",
			"common.k8s.elastic.co/type=apm-server",
			// the below where introduced in later version but label selector will just return no result:
			"common.k8s.elastic.co/type=enterprise-search", // 1.2.0
			"common.k8s.elastic.co/type=beat",              // 1.2.0
			"common.k8s.elastic.co/type=agent",             // 1.4.0
			"common.k8s.elastic.co/type=maps",              // 1.6.0
		)

<<<<<<< HEAD
		if params.RunStackDiagnostics {
			runStackDiagnostics(kubectl, ns, zipFile, params.Verbose, params.DiagnosticImage)
		}
=======
		runStackDiagnostics(kubectl, ns, zipFile, params.Verbose, params.DiagnosticImage, stopCh)
>>>>>>> e1621a70
	}

	if err := zipFile.Close(); err != nil {
		// log the errors here and don't return them to the invoking command as we don't want usage help to be
		// printed in this case
		logger.Println(err.Error())
	}
	logger.Printf("ECK diagnostics written to %s\n", zipFileName)
	return nil
}

// getLogs extracts logs from all Pods that match the given selectors in the namespace ns and adds them to zipFile.
func getLogs(k *Kubectl, zipFile *archive.ZipFile, ns string, selector ...string) {
	for _, s := range selector {
		if err := k.Logs(ns, s, zipFile.Create); err != nil {
			zipFile.AddError(err)
		}
	}
}

// getResources produces a map of filenames to functions that will when invoked retrieve the resources identified by rs
// and add write them to a writer passed to said functions.
func getResources(k *Kubectl, ns string, rs []string) map[string]func(io.Writer) error {
	m := map[string]func(io.Writer) error{}
	for _, r := range rs {
		resource := r
		m[archive.Path(ns, resource+".json")] = func(w io.Writer) error {
			return k.Get(resource, ns, w)
		}
	}
	return m
}

// diagnosticFilename calculates a file name to be used for the diagnostic archive based on the current time.
func diagnosticFilename(dir string) string {
	file := fmt.Sprintf("eck-diagnostic-%s.zip", time.Now().Format("2006-01-02T15-04-05"))
	if dir != "" {
		file = filepath.Join(dir, file)
	}
	return file
}<|MERGE_RESOLUTION|>--- conflicted
+++ resolved
@@ -180,13 +180,9 @@
 			"common.k8s.elastic.co/type=maps",              // 1.6.0
 		)
 
-<<<<<<< HEAD
 		if params.RunStackDiagnostics {
-			runStackDiagnostics(kubectl, ns, zipFile, params.Verbose, params.DiagnosticImage)
-		}
-=======
-		runStackDiagnostics(kubectl, ns, zipFile, params.Verbose, params.DiagnosticImage, stopCh)
->>>>>>> e1621a70
+			runStackDiagnostics(kubectl, ns, zipFile, params.Verbose, params.DiagnosticImage, stopCh)
+		}
 	}
 
 	if err := zipFile.Close(); err != nil {
