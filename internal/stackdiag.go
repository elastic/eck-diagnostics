--- conflicted
+++ resolved
@@ -350,27 +350,22 @@
 	return ds.clientSet.CoreV1().Pods(ds.ns).Delete(ds.context, job.podName, metav1.DeleteOptions{GracePeriodSeconds: pointer.Int64Ptr(0)})
 }
 
-<<<<<<< HEAD
 // detectImageErrors tries to detect Image pull errors on the diagnostic container and terminates the job if it finds any
 // as there is little chance of the image being made available during the execution time of the tool.
-func (ds *diagJobState) detectImageErrors(pod *corev1.Pod, file *ZipFile) {
+func (ds *diagJobState) detectImageErrors(pod *corev1.Pod, file *archive.ZipFile) {
 	for _, status := range pod.Status.InitContainerStatuses {
 		if status.State.Waiting != nil && strings.Contains(status.State.Waiting.Reason, "Image") {
 			if job, exists := ds.jobs[pod.Name]; exists {
-				file.addError(fmt.Errorf("failed running stack diagnostics: %s:%s", status.State.Waiting.Reason, status.State.Waiting.Message))
-				file.addError(ds.terminateJob(job))
+				file.AddError(fmt.Errorf("failed running stack diagnostics: %s:%s", status.State.Waiting.Reason, status.State.Waiting.Message))
+				file.AddError(ds.terminateJob(job))
 				return
 			}
 		}
 	}
 }
 
-// repackageTarGzip repackages the *.tar.gz archives produced by the Elasticsearch diagnostic tool into the given ZipFile.
-func (ds *diagJobState) repackageTarGzip(in io.Reader, outputDirPrefix string, zipFile *ZipFile) error {
-=======
 // repackageTarGzip repackages the *.tar.gz archives produced by the support diagnostics tool into the given ZipFile.
 func (ds *diagJobState) repackageTarGzip(in io.Reader, outputDirPrefix string, zipFile *archive.ZipFile) error {
->>>>>>> 583cf386
 	gzReader, err := gzip.NewReader(in)
 	if err != nil {
 		return err
