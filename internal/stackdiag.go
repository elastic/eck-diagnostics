// Licensed to Elasticsearch B.V. under one or more contributor
// license agreements. See the NOTICE file distributed with
// this work for additional information regarding copyright
// ownership. Elasticsearch B.V. licenses this file to you under
// the Apache License, Version 2.0 (the "License"); you may
// not use this file except in compliance with the License.
// You may obtain a copy of the License at
//
//     http://www.apache.org/licenses/LICENSE-2.0
//
// Unless required by applicable law or agreed to in writing,
// software distributed under the License is distributed on an
// "AS IS" BASIS, WITHOUT WARRANTIES OR CONDITIONS OF ANY
// KIND, either express or implied.  See the License for the
// specific language governing permissions and limitations
// under the License.

package internal

import (
	"archive/tar"
	"archive/zip"
	"bytes"
	"compress/gzip"
	"context"
	_ "embed"
	"errors"
	"fmt"
	"io"
	"os"
	"path/filepath"
	"strings"
	"text/template"
	"time"

	"k8s.io/cli-runtime/pkg/genericclioptions"
	"k8s.io/kubectl/pkg/cmd/exec"

	"github.com/ghodss/yaml"
	corev1 "k8s.io/api/core/v1"
	apierrors "k8s.io/apimachinery/pkg/api/errors"
	metav1 "k8s.io/apimachinery/pkg/apis/meta/v1"
	"k8s.io/apimachinery/pkg/apis/meta/v1/unstructured"
	"k8s.io/apimachinery/pkg/runtime"
	"k8s.io/cli-runtime/pkg/resource"
	"k8s.io/client-go/informers"
	"k8s.io/client-go/kubernetes"
	"k8s.io/client-go/rest"
	"k8s.io/client-go/tools/cache"
	"k8s.io/utils/pointer"
)

const (
	podOutputDir         = "/diagnostic-output"
	podMainContainerName = "offer-output"
)

var (
	//go:embed job.tpl.yml
	jobTemplate string
	// jobTimeout governs how long at most diagnostic data extraction may take.
	jobTimeout = 5 * time.Minute
	// jobPollingInterval is used to configure the informer used to be notified of Pod status changes.
	jobPollingInterval = 10 * time.Second
)

// diagJob represents a pod whose job it is to extract diagnostic data from an Elasticsearch cluster.
type diagJob struct {
	podName      string
	namespace    string // de-normalized for convenience
	typ          string
	resourceName string
	done         bool
}

// sourceDirPrefix the directory prefix the stack support-diagnostics tool uses in the archive it creates.
func (j diagJob) sourceDirPrefix() string {
	prefix := "api-diagnostics"
	if j.typ == "kibana" {
		prefix = fmt.Sprintf("%s-%s", j.typ, prefix)
	}
	return prefix
}

// outputDirPrefix the directory hierarchy we want to use in the archive created by this tool. It should be the namespace
// of the resource we are creating diagnostics for followed by the type (elasticserach or kibana currently) and the name
// of the resource.
func (j diagJob) outputDirPrefix() string {
	return filepath.Join(j.namespace, j.typ, j.resourceName)
}

// diagJobState captures the state of running a set of job to extract diagnostics from Elastic Stack applications.
type diagJobState struct {
	ns         string
	clientSet  *kubernetes.Clientset
	config     *rest.Config
	informer   cache.SharedInformer
	jobs       map[string]*diagJob
	context    context.Context
	cancelFunc context.CancelFunc
	verbose    bool
}

// newDiagJobState creates a new state struct to run diagnostic Pods.
func newDiagJobState(clientSet *kubernetes.Clientset, config *rest.Config, ns string, verbose bool) *diagJobState {
	ctx, cancelFunc := context.WithTimeout(context.Background(), jobTimeout)
	factory := informers.NewSharedInformerFactoryWithOptions(
		clientSet,
		jobPollingInterval,
		informers.WithNamespace(ns),
		informers.WithTweakListOptions(func(options *metav1.ListOptions) {
			options.LabelSelector = "app.kubernetes.io/name=eck-diagnostics"
		}))
	return &diagJobState{
		jobs:       map[string]*diagJob{},
		ns:         ns,
		clientSet:  clientSet,
		config:     config,
		informer:   factory.Core().V1().Pods().Informer(),
		cancelFunc: cancelFunc,
		context:    ctx,
		verbose:    verbose,
	}
}

// scheduleJob creates a Pod to extract diagnostic data from an Elasticsearch cluster or Kibana called resourceName.
func (ds *diagJobState) scheduleJob(typ, esName, resourceName string, tls bool) error {
	podName := fmt.Sprintf("%s-diag", resourceName)
	tpl, err := template.New("job").Parse(jobTemplate)
	if err != nil {
		return err
	}

	diagnosticType := "api"
	shortType := "es"

	if typ == "kibana" {
		shortType = "kb"
		diagnosticType = "kibana-api"
	}

	buffer := new(bytes.Buffer)
	err = tpl.Execute(buffer, map[string]interface{}{
		"PodName":           podName,
		"Namespace":         ds.ns,
		"ESName":            esName,
		"SVCName":           fmt.Sprintf("%s-%s-http", resourceName, shortType),
		"Type":              diagnosticType,
		"TLS":               tls,
		"OutputDir":         podOutputDir,
		"MainContainerName": podMainContainerName,
	})
	if err != nil {
		return err
	}

	var pod corev1.Pod
	err = yaml.Unmarshal(buffer.Bytes(), &pod)
	if err != nil {
		return err
	}

	err = ds.clientSet.CoreV1().Pods(ds.ns).Delete(context.Background(), podName, metav1.DeleteOptions{GracePeriodSeconds: pointer.Int64Ptr(0)})
	if err != nil && !apierrors.IsNotFound(err) {
		return err
	}

	_, err = ds.clientSet.CoreV1().Pods(ds.ns).Create(context.Background(), &pod, metav1.CreateOptions{})
	if err != nil {
		return err
	}
	ds.jobs[podName] = &diagJob{
		podName:      podName,
		namespace:    ds.ns,
		resourceName: resourceName,
		typ:          typ,
	}
	return nil
}

// extractFromRemote runs the equivalent of "kubectl cp" to extract the stack diagnostics from a remote Pod.
func (ds *diagJobState) extractFromRemote(pod *corev1.Pod, file *ZipFile) {
	job, found := ds.jobs[pod.Name]
	if !found {
		file.addError(fmt.Errorf("no job for Pod %s/%s", pod.Namespace, pod.Name))
		return
	}
	execErrOut := io.Discard
	if ds.verbose {
		execErrOut = os.Stderr
	}
	reader, outStream := io.Pipe()
	options := &exec.ExecOptions{
		StreamOptions: exec.StreamOptions{
			IOStreams: genericclioptions.IOStreams{
				In:     nil,
				Out:    outStream,
				ErrOut: execErrOut,
			},

			Namespace:     pod.Namespace,
			PodName:       pod.Name,
			ContainerName: podMainContainerName,
		},
		Config:    ds.config,
		PodClient: ds.clientSet.CoreV1(),
		Command:   []string{"tar", "cf", "-", podOutputDir},
		Executor:  &exec.DefaultRemoteExecutor{},
	}
	go func() {
		defer func() {
			// TODO: this routine never terminates in my experiments and this code never runs
			// we are effectively leaking go routines for every diagnostic we run
			outStream.Close()
		}()
		err := options.Run()
		if err != nil {
			file.addError(err)
			return
		}
	}()
	err := ds.untarIntoZip(reader, job, file)
	if err != nil {
		file.addError(err)
		return
	}
	err = ds.completeJob(job)
	if err != nil {
		file.addError(err)
		return
	}
}

// extractJobResults runs an informer to be notified of Pod status changes and extract diagnostic data from any Pod
// that has reached running state.
func (ds *diagJobState) extractJobResults(file *ZipFile) {
	ds.informer.AddEventHandler(cache.ResourceEventHandlerFuncs{
		AddFunc: func(obj interface{}) {
			if pod, ok := obj.(*corev1.Pod); ok && ds.verbose {
				logger.Printf("Diagnostic pod %s/%s added\n", pod.Namespace, pod.Name)
			}
		},
		UpdateFunc: func(oldObj, newObj interface{}) {
			pod, ok := newObj.(*corev1.Pod)
			if !ok {
				logger.Printf("Unexpected %v, expected type Pod\n", newObj)
				return
			}
			job, found := ds.jobs[pod.Name]
			if !found {
				logger.Printf("Unexpected no record for Pod %s/%s\n", pod.Namespace, pod.Name)
				return
			}

			if job.done {
				return
			}

			switch pod.Status.Phase {
			case corev1.PodPending:
				// ignore
			case corev1.PodUnknown:
				logger.Printf("Unexpected diagnostic Pod %s/%s in unknown phase", pod.Namespace, pod.Name)
			case corev1.PodRunning:
				ds.extractFromRemote(pod, file)
			case corev1.PodSucceeded:
				logger.Printf("Unexpected: Pod %s/%s succeeded\n", pod.Namespace, pod.Name)
				job.done = true
			case corev1.PodFailed:
				logger.Printf("Unexpected: Pod %s/%s failed\n", pod.Namespace, pod.Name)
				job.done = true
			}
		},
		DeleteFunc: func(obj interface{}) {
			pod, ok := obj.(*corev1.Pod)
			if !ok {
				logger.Printf("Unexpected %v, expected type Pod", obj)
				return
			}

			if ds.verbose {
				logger.Printf("%s/%s deleted", pod.Namespace, pod.Name)
			}

			done := true
			for _, j := range ds.jobs {
				if !j.done {
					done = false
				}
			}
			if done {
				ds.cancelFunc()
			}
		},
	})

	ds.informer.Run(ds.context.Done())
	err := ds.context.Err()
	// we cancel the context when we are done but want to log any other errors e.g. deadline exceeded
	if err != nil && !errors.Is(err, context.Canceled) {
		logger.Printf("Elastic stack diagnostic extraction for namespace %s: %s", ds.ns, err.Error())
	}
}

// untarIntoZip extracts the files transferred via tar from the Pod into the given ZipFile.
func (ds *diagJobState) untarIntoZip(reader *io.PipeReader, job *diagJob, file *ZipFile) error {
	tarReader := tar.NewReader(reader)
	for {
		header, err := tarReader.Next()
		if err != nil {
			if !errors.Is(err, io.EOF) {
				return err
			}
			break
		}
		remoteFilename := header.Name
		// remove the path prefix on the Pod
		relOutputDir := fmt.Sprintf("%s/", strings.TrimPrefix(podOutputDir, "/"))
		relativeFilename := strings.TrimPrefix(remoteFilename, relOutputDir)
		// stack diagnostics create output in a directory called api-diagnostics-{{.Timestamp}}
		if !strings.HasPrefix(relativeFilename, job.sourceDirPrefix()) {
			if ds.verbose {
				logger.Printf("Ignoring file %s in tar from %s diagnostics\n", header.Name, job.resourceName)
			}
			continue
		}
		switch {
		case strings.HasSuffix(relativeFilename, "tar.gz"):
			if err := ds.repackageTarGzip(tarReader, job.outputDirPrefix(), file); err != nil {
				return err
			}
		case strings.HasSuffix(relativeFilename, ".zip"):
			if err := ds.repackageZip(tarReader, job.outputDirPrefix(), file); err != nil {
				return err
			}
		default:
			out, err := file.Create(filepath.Join(ds.ns, job.typ, job.resourceName, relativeFilename))
			if err != nil {
				return err
			}
			// accept decompression bomb for CLI as we control the src
			if _, err := io.Copy(out, tarReader); err != nil { //nolint:gosec
				return err
			}
		}
	}
	return nil
}

// completeJob marks the given job as done and deletes the corresponding Pod.
func (ds *diagJobState) completeJob(job *diagJob) error {
	logger.Printf("%s diagnostics extracted for cluster %s/%s\n", strings.Title(job.typ), ds.ns, job.resourceName)
	job.done = true
	return ds.clientSet.CoreV1().Pods(ds.ns).Delete(ds.context, job.podName, metav1.DeleteOptions{GracePeriodSeconds: pointer.Int64Ptr(0)})
}

// repackageTarGzip repackages the *.tar.gz archives produced by the support diagnostics tool into the given ZipFile.
func (ds *diagJobState) repackageTarGzip(in io.Reader, outputDirPrefix string, zipFile *ZipFile) error {
	gzReader, err := gzip.NewReader(in)
	if err != nil {
		return err
	}
	topLevelDir := ""
	tarReader := tar.NewReader(gzReader)
	for {
		header, err := tarReader.Next()
		if err != nil {
			if !errors.Is(err, io.EOF) {
				return err
			}
			break
		}
		switch header.Typeflag {
		case tar.TypeDir:
			if topLevelDir == "" {
				topLevelDir = header.Name
			}
			continue
		case tar.TypeReg:
			newPath, err := toOutputPath(header.Name, topLevelDir, outputDirPrefix)
			if err != nil {
				return err
			}
			out, err := zipFile.Create(newPath)
			if err != nil {
				return err
			}
			// accept decompression bomb for CLI tool and we control the src
			_, err = io.Copy(out, tarReader) //nolint:gosec
			if err != nil {
				return err
			}
		}
	}
	return nil
}

// repackageZip repackages the *.zip file produced by the support diagnostics tool into the zip file produced by this tool
func (ds *diagJobState) repackageZip(in io.Reader, outputDirPrefix string, zipFile *ZipFile) error {
	// it seems the only way to repack a zip archive is to completely read it into memory first
	b := new(bytes.Buffer)
	if _, err := b.ReadFrom(in); err != nil {
		return err
	}

	zipReader, err := zip.NewReader(bytes.NewReader(b.Bytes()), int64(b.Len()))
	if err != nil {
		return err
	}
	// api-diagnostics creates a common top folder we don't need when repackaging
	topLevelDir := ""
	for _, f := range zipReader.File {
		// skip all the directory entries
		if f.UncompressedSize64 == 0 {
			continue
		}
		// extract the tld first time round
		if topLevelDir == "" {
			topLevelDir = rootDir(f.Name)
		}
		newPath, err := toOutputPath(f.Name, topLevelDir, outputDirPrefix)
		if err != nil {
			return err
		}
		out, err := zipFile.Create(newPath)
		if err != nil {
			return err
		}
		if err := copyFromZip(f, out); err != nil {
			return err
		}
	}
	return nil
}

// copyFromZip writes the contents of file f from a zip file into out.
func copyFromZip(f *zip.File, out io.Writer) error {
	rc, err := f.Open()
	if err != nil {
		return err
	}
	defer rc.Close()

	if _, err := io.Copy(out, rc); err != nil { //nolint:gosec
		return err
	}
	return nil
}

// rootDir returns the top level directory in a path
func rootDir(name string) string {
	if len(name) == 0 {
		return name
	}
	i := 1
	for i < len(name) && name[i] != os.PathSeparator {
		i++
	}
	return name[0:i]
}

<<<<<<< HEAD
// toOutputPath removes the path prefix tld from original and rebases it in outputDirPrefix.
func toOutputPath(original, tld, outputDirPrefix string) (string, error) {
	rel, err := filepath.Rel(tld, original)
=======
func (ds *diagJobState) asECKDiagPath(original, topLevelDir, esName string) (string, error) {
	rel, err := filepath.Rel(topLevelDir, original)
>>>>>>> 9151c3a2
	if err != nil {
		return "", err
	}
	return filepath.Join(outputDirPrefix, rel), nil
}

// runStackDiagnostics extracts diagnostic data from all clusters in the given namespace ns using the official
// Elasticsearch support diagnostics.
func runStackDiagnostics(k *Kubectl, ns string, zipFile *ZipFile, verbose bool) {
	config, err := k.factory.ToRESTConfig()
	if err != nil {
		zipFile.addError(err)
		return // not recoverable let's stop here
	}
	clientSet, err := k.factory.KubernetesClientSet()
	if err != nil {
		zipFile.addError(err)
		return // not recoverable
	}
	state := newDiagJobState(clientSet, config, ns, verbose)

	if err := scheduleJobs(k, ns, zipFile.addError, state, "elasticsearch"); err != nil {
		zipFile.addError(err)
		return
	}
	if err := scheduleJobs(k, ns, zipFile.addError, state, "kibana"); err != nil {
		zipFile.addError(err)
		return
	}
	// don't start extracting if there is nothing to do
	if len(state.jobs) == 0 {
		return
	}
	state.extractJobResults(zipFile)
}

// scheduleJobs lists all resources of type typ and schedules a diagnostic job for each of them
func scheduleJobs(k *Kubectl, ns string, recordErr func(error), state *diagJobState, typ string) error {
	resources, err := k.getResources(typ, ns)
	if err != nil {
		return err // not recoverable
	}
	return resources.Visit(func(info *resource.Info, err error) error {
		if err != nil {
			// record error but continue trying for other resources
			recordErr(err)
		}

		resourceName := info.Name
		es, err := runtime.DefaultUnstructuredConverter.ToUnstructured(info.Object)
		if err != nil {
			recordErr(err)
			return nil
		}
		disabled, found, err := unstructured.NestedBool(es, "spec", "http", "tls", "selfSignedCertificate", "disabled")
		if err != nil {
			recordErr(err)
			return nil
		}
		tls := !(found && disabled)

		esName := resourceName
		if typ != "elasticsearch" {
			val, found, err := unstructured.NestedString(es, "spec", "elasticsearchRef", "name")
			if err != nil {
				recordErr(err)
				return nil
			}
			if found {
				esName = val
			}
		}

		recordErr(state.scheduleJob(typ, esName, resourceName, tls))
		return nil
	})
}<|MERGE_RESOLUTION|>--- conflicted
+++ resolved
@@ -459,14 +459,9 @@
 	return name[0:i]
 }
 
-<<<<<<< HEAD
-// toOutputPath removes the path prefix tld from original and rebases it in outputDirPrefix.
-func toOutputPath(original, tld, outputDirPrefix string) (string, error) {
-	rel, err := filepath.Rel(tld, original)
-=======
-func (ds *diagJobState) asECKDiagPath(original, topLevelDir, esName string) (string, error) {
+// toOutputPath removes the path prefix topLevelDir from original and re-bases it in outputDirPrefix.
+func toOutputPath(original, topLevelDir, outputDirPrefix string) (string, error) {
 	rel, err := filepath.Rel(topLevelDir, original)
->>>>>>> 9151c3a2
 	if err != nil {
 		return "", err
 	}
